Glue is mainly developed and maintained by Jorge Bastida <me@jorgebastida.com>

A big thanks to all the contributors:
Bradley Abrahams <email@bradabrahams.co.uk>
Jaime Irurzun <jaime.irurzun@gmail.com>
Juan Riaza <juanriaza@gmail.com>
Joris van Summeren <@_joris>
Rafael de Oleza <@rafeca>
Maciej Pawlowski <@mpa>
Dominic Barnes <dominic@dbarnes.info>
Lars Pe <@lars85>
<<<<<<< HEAD
vertex <@vertex>
veep <@veep>
Capi Etheriel <barraponto@gmail.com>
Marc Diethelm <@Marc Diethelm>
=======
Jimmy Yuen Ho Wong <wyuenho@gmail.com>
>>>>>>> a4530970

And to the inspiring article by Jake Gordon:
http://codeincomplete.com/posts/2011/5/7/bin_packing/<|MERGE_RESOLUTION|>--- conflicted
+++ resolved
@@ -9,14 +9,12 @@
 Maciej Pawlowski <@mpa>
 Dominic Barnes <dominic@dbarnes.info>
 Lars Pe <@lars85>
-<<<<<<< HEAD
 vertex <@vertex>
 veep <@veep>
 Capi Etheriel <barraponto@gmail.com>
 Marc Diethelm <@Marc Diethelm>
-=======
 Jimmy Yuen Ho Wong <wyuenho@gmail.com>
->>>>>>> a4530970
+
 
 And to the inspiring article by Jake Gordon:
 http://codeincomplete.com/posts/2011/5/7/bin_packing/