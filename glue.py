#!/usr/bin/env python

import re
import os
import sys
import copy
import time
import signal
import StringIO
import hashlib
import subprocess
import ConfigParser
from optparse import OptionParser, OptionGroup

from PIL import Image as PImage
from PIL import PngImagePlugin

__version__ = '0.2.8'


PADDING_REGEXP = re.compile("^(\d+-?){,3}\d+$")

TRANSPARENT = (255, 255, 255, 0)
CAMELCASE_SEPARATOR = 'camelcase'
CONFIG_FILENAME = 'sprite.conf'
ORDERINGS = ['maxside', 'width', 'height', 'area']
VALID_IMAGE_EXTENSIONS = ['png', 'jpg', 'jpeg', 'gif']
PSEUDO_CLASSES = set(['link', 'visited', 'active', 'hover', 'focus',
                      'first-letter', 'first-line', 'first-child',
                      'before', 'after'])

DEFAULT_SETTINGS = {
    'padding': '0',
    'margin': '0',
    'algorithm': 'square',
    'ordering': 'maxside',
    'namespace': 'sprite',
    'sprite_namespace': '%(sprite)s',
    'crop': False,
    'url': '',
    'less': False,
    'force': False,
    'optipng': False,
    'html': False,
    'ignore_filename_paddings': False,
    'png8': False,
    'ratios': '',
    'retina': False,
    'separator': '-',
    'optipngpath': 'optipng',
    'optipng': False,
    'project': False,
    'recursive': False,
    'follow_links': False,
    'quiet': False,
    'no_css': False,
    'no_img': False,
    'cachebuster': False,
    'cachebuster-filename': False,
    'global_template':
        ('%(all_classes)s{background-image:url(\'%(sprite_url)s\');'
         'background-repeat:no-repeat}\n'),
    'each_template':
        ('%(class_name)s{background-position:%(x)s %(y)s;'
         'width:%(width)s;height:%(height)s;}\n'),
    'ratio_template':
        ('@media '
         'only screen and (-webkit-min-device-pixel-ratio: %(ratio)s), '
         'only screen and (min--moz-device-pixel-ratio: %(ratio)s), '
         'only screen and (-o-min-device-pixel-ratio: %(ratio_fraction)s), '
         'only screen and (min-device-pixel-ratio: %(ratio)s) {'
         '%(all_classes)s{background-image:url(\'%(sprite_url)s\');'
         '-webkit-background-size: %(width)s %(height)s;'
         '-moz-background-size: %(width)s %(height)s;'
         'background-size: %(width)s %(height)s;'
         '}}\n')
    }

TEST_HTML_TEMPLATE = """
<html><head><title>Glue Sprite Test Html</title>
<link rel="stylesheet" type="text/css" href="%(css_url)s"></head><body>
<style type="text/css">tr div:hover{ border:1px solid #ccc;}
tr div{ border:1px solid white;}</style><h1>CSS Classes</h1><table>
<tr><th>CSS Class</th><th>Result</th></tr>%(sprites)s</table>
<p><em>Generated using <a href="http://gluecss.com"/>Glue v%(version)s</a>
</em></p></body></html>
"""

TEST_HTML_SPRITE_TEMPLATE = """
<tr><td>.%(class_name)s </td><td><div class="%(class_name)s"></div></td></tr>
"""


class MultipleImagesWithSameNameError(Exception):
    """Raised if two images pretend to generate the same CSS class name."""
    error_code = 2


class SourceImagesNotFoundError(Exception):
    """Raised if a folder doesn't contain any valid image."""
    error_code = 3


class NoSpritesFoldersFoundError(Exception):
    """Raised if no sprites folders could be found."""
    error_code = 4


class InvalidImageAlgorithmError(Exception):
    """Raised if the provided algorithm name is invalid."""
    error_code = 5


class InvalidImageOrderingError(Exception):
    """Raised if the provided ordering is invalid."""
    error_code = 6


class PILUnavailableError(Exception):
    """Raised if some PIL decoder isn't available."""
    error_code = 7


class _Missing(object):
    """ Missing object necessary for cached_property"""
    def __repr__(self):
        return 'no value'

    def __reduce__(self):
        return '_missing'

_missing = _Missing()


class cached_property(object):
    """
    Decorator inspired/copied from mitsuhiko/werkzeug.

    A decorator that converts a function into a lazy property.  The
    function wrapped is called the first time to retrieve the result
    and then that calculated result is used the next time you access
    the value"""

    def __init__(self, func, name=None, doc=None):
        self.__name__ = name or func.__name__
        self.__module__ = func.__module__
        self.__doc__ = doc or func.__doc__
        self.func = func

    def __get__(self, obj, type=None):
        if obj is None:
            return self
        value = obj.__dict__.get(self.__name__, _missing)
        if value is _missing:
            value = self.func(obj)
            obj.__dict__[self.__name__] = value
        return value


def round_up(value):
    int_value = int(value)
    diff = 1 if int_value > 0 else -1
    return int_value + diff if value != int_value else int_value


def nearest_fration(value):
    """
    Return the nearest fraction.
    If fraction.Fraction is not available, return a fraction.

    Note: used for Opera CSS pixel-ratio media queries.
    """
    try:
        from fraction import Fraction
        return str(Fraction(value))
    except ImportError:
        return '%i/100' % int(float(value) * 100)


class SquareAlgorithmNode(object):

    def __init__(self, x=0, y=0, width=0, height=0, used=False,
                 down=None, right=None):
        """Node constructor.

        :param x: X coordinate.
        :param y: Y coordinate.
        :param width: Image width.
        :param height: Image height.
        :param used: Flag to determine if the node is used.
        :param down: Down :class:`~Node`.
        :param right Right :class:`~Node`.
        """
        self.x = x
        self.y = y
        self.width = width
        self.height = height
        self.used = used
        self.right = right
        self.down = down

    def find(self, node, width, height):
        """Find a node to allocate this image size (width, height).

        :param node: Node to search in.
        :param width: Pixels to grow down (width).
        :param height: Pixels to grow down (height).
        """
        if node.used:
            return self.find(node.right, width, height) or \
                   self.find(node.down, width, height)
        elif node.width >= width and node.height >= height:
            return node
        return None

    def grow(self, width, height):
        """ Grow the canvas to the most appropriate direction.

        :param width: Pixels to grow down (width).
        :param height: Pixels to grow down (height).
        """
        can_grow_d = width <= self.width
        can_grow_r = height <= self.height

        should_grow_r = can_grow_r and self.height >= (self.width + width)
        should_grow_d = can_grow_d and self.width >= (self.height + height)

        if should_grow_r:
            return self.grow_right(width, height)
        elif should_grow_d:
            return self.grow_down(width, height)
        elif can_grow_r:
            return self.grow_right(width, height)
        elif can_grow_d:
            return self.grow_down(width, height)

        return None

    def grow_right(self, width, height):
        """Grow the canvas to the right.

        :param width: Pixels to grow down (width).
        :param height: Pixels to grow down (height).
        """
        old_self = copy.copy(self)
        self.used = True
        self.x = self.y = 0
        self.width += width
        self.down = old_self
        self.right = SquareAlgorithmNode(x=old_self.width,
                                         y=0,
                                         width=width,
                                         height=self.height)

        node = self.find(self, width, height)
        if node:
            return self.split(node, width, height)
        return None

    def grow_down(self, width, height):
        """Grow the canvas down.

        :param width: Pixels to grow down (width).
        :param height: Pixels to grow down (height).
        """
        old_self = copy.copy(self)
        self.used = True
        self.x = self.y = 0
        self.height += height
        self.right = old_self
        self.down = SquareAlgorithmNode(x=0,
                                        y=old_self.height,
                                        width=self.width,
                                        height=height)

        node = self.find(self, width, height)
        if node:
            return self.split(node, width, height)
        return None

    def split(self, node, width, height):
        """Split the node to allocate a new one of this size.

        :param node: Node to be splitted.
        :param width: New node width.
        :param height: New node height.
        """
        node.used = True
        node.down = SquareAlgorithmNode(x=node.x,
                                        y=node.y + height,
                                        width=node.width,
                                        height=node.height - height)
        node.right = SquareAlgorithmNode(x=node.x + width,
                                         y=node.y,
                                         width=node.width - width,
                                         height=height)
        return node


class SquareAlgorithm(object):

    def process(self, sprite):

        root = SquareAlgorithmNode(width=sprite.images[0].absolute_width,
                    height=sprite.images[0].absolute_height)

        # Loot all over the images creating a binary tree
        for image in sprite.images:
            node = root.find(root, image.absolute_width, image.absolute_height)
            if node:  # Use this node
                node = root.split(node, image.absolute_width,
                                        image.absolute_height)
            else:  # Grow the canvas
                node = root.grow(image.absolute_width, image.absolute_height)

            image.x = node.x
            image.y = node.y


class VerticalAlgorithm(object):

    def process(self, sprite):
        y = 0
        for image in sprite.images:
            image.x = 0
            image.y = y
            y += image.absolute_height


class VerticalRightAlgorithm(object):

    def process(self, sprite):
        max_width = max([i.width for i in sprite.images])
        y = 0
        for image in sprite.images:
            image.x = max_width - image.width
            image.y = y
            y += image.absolute_height


class HorizontalAlgorithm(object):

    def process(self, sprite):
        x = 0
        for image in sprite.images:
            image.y = 0
            image.x = x
            x += image.absolute_width


class HorizontalBottomAlgorithm(object):

    def process(self, sprite):
        max_height = max([i.height for i in sprite.images])
        x = 0
        for image in sprite.images:
            image.y = max_height - image.height
            image.x = x
            x += image.absolute_width


class DiagonalAlgorithm(object):

    def process(self, sprite):
        x = y = 0
        for image in sprite.images:
            image.x = x
            image.y = y
            x += image.absolute_width
            y += image.absolute_height


ALGORITHMS = {'square': SquareAlgorithm,
              'vertical': VerticalAlgorithm,
              'vertical-right': VerticalRightAlgorithm,
              'horizontal': HorizontalAlgorithm,
              'horizontal-bottom': HorizontalBottomAlgorithm,
              'diagonal': DiagonalAlgorithm}


class Image(object):

    def __init__(self, name, sprite, path=None):
        """Image constructor

        :param name: Image name.
        :param sprite: :class:`~Sprite` instance for this image."""
        self.x = None
        self.y = None
        self.name = name
        self.sprite = sprite
        self.filename, self.format = name.rsplit('.', 1)

        pseudo = set(self.filename.split('_')).intersection(PSEUDO_CLASSES)
        self.pseudo = ':%s' % list(pseudo)[-1] if pseudo else ''

        self.path = path or os.path.join(sprite.path, name)

        with open(self.path, "rb") as image_file:
            self._data = image_file.read()

    @cached_property
    def image(self):
        """Return a Pil representation of this image """
        io = StringIO.StringIO(self._data)
        try:
            source_image = PImage.open(io)
            img = PImage.new('RGBA', source_image.size, (0, 0, 0, 0))

            if source_image.mode == 'L':
                alpha = source_image.split()[0]
                transparency = source_image.info.get('transparency')
                mask = PImage.eval(alpha, lambda a: 0 if a == transparency else 255)
                img.paste(source_image, (0, 0), mask=mask)
            else:
                img.paste(source_image, (0, 0))
        except IOError, e:
            raise PILUnavailableError(e.args[0].split()[1])
        finally:
            io.close()

        # Crop the image searching for the smallest possible bounding box
        # without losing any non-transparent pixel.
        # This crop is only used if the crop flag is set in the config.

        if self.sprite.config.crop:
            width, height = img.size
            maxx = maxy = 0
            minx = miny = sys.maxint

            for x in xrange(width):
                for y in xrange(height):
                    if y > miny and y < maxy and maxx == x:
                        continue
                    if img.getpixel((x, y)) != TRANSPARENT:
                        if x < minx:
                            minx = x
                        if x > maxx:
                            maxx = x
                        if y < miny:
                            miny = y
                        if y > maxy:
                            maxy = y
            img = img.crop((minx, miny, maxx + 1, maxy + 1))

        return img

    @cached_property
    def width(self):
        """Return Image width"""
        return self.image.size[0]

    @cached_property
    def height(self):
        """Return Image height"""
        return self.image.size[1]

    @cached_property
    def absolute_width(self):
        """Return the total width of the image taking count of the margin,
        padding and ratio."""
        margin = int(self.sprite.config.margin)
        return round_up(self.width +
                (self.horizontal_padding + 2 * margin) * self.sprite.max_ratio)

    @cached_property
    def absolute_height(self):
        """Return the total height of the image taking count of the margin,
        padding and ratio.
        """
        margin = int(self.sprite.config.margin)
        return round_up(self.height +
                (self.vertical_padding + 2 * margin) * self.sprite.max_ratio)

    def _generate_padding(self, padding):
        """Return a 4-elements list with the desired padding.

        :param padding: Padding as a list or a raw string representing
                        the padding for this image."""

        if type(padding) == str:
            padding = padding.replace('px', '').split()

        if len(padding) == 4:
            padding = padding
        elif len(padding) == 3:
            padding = padding + [padding[1]]
        elif len(padding) == 2:
            padding = padding * 2
        elif len(padding) == 1:
            padding = padding * 4
        else:
            padding = [DEFAULT_SETTINGS['padding']] * 4
        return map(int, padding)

    @cached_property
    def class_name(self):
        """Return the CSS class name for this file.

        This CSS class name will have the following format:

        ``.[namespace]-[sprite-namespace]-[image_name]{ ... }``

        The image_name will only contain alphanumeric characters,
        ``-`` and ``_``. The default namespace is ``sprite``, but it could
        be overridden using the ``--namespace`` optional argument.

        * ``animals/cat.png`` will be ``.sprite-animals-cat``
        * ``animals/cow_20.png`` will be ``.sprite-animals-cow``
        * ``animals/cat_hover.png`` will be ``.sprite-animals-cat:hover``
        * ``animals/cow_20_hover.png`` will be ``.sprite-animals-cow:hover``

        The separator used is also configurable using the ``--separator``
        option. For a camelCase representation of the CSS class name use
        ``camelcase`` as separator.
        """
        name = self.filename

        # Remove padding information
        if not self.sprite.manager.config.ignore_filename_paddings:
            padding_info_name = '-'.join(self._padding_info)
            if padding_info_name:
                padding_info_name = '_%s' % padding_info_name
            name = name.replace(padding_info_name, '')

        # Remove pseudo-class information
        if self.pseudo:
            name = name.replace('_%s' % self.pseudo[1:], '')

        # Clean filename
        name = re.sub(r'[^\w\-_]', '', name)

        separator = self.sprite.manager.config.separator

        # Add pseudo-class information
        name = '%s%s' % (name, self.pseudo)

        # Create the minimal namespace
        namespace = [name]

        # Add sprite namespace if required
        if self.sprite.manager.config.sprite_namespace:
            sprite_name = re.sub(r'[^\w\-_]', '', self.sprite.name)
            namespace.insert(0, self.sprite.manager.config.sprite_namespace % {'sprite': sprite_name})

        # Add global namespace if required
        if self.sprite.manager.config.namespace:
            namespace.insert(0, self.sprite.manager.config.namespace)

        # Handle CamelCase separator
        if separator == CAMELCASE_SEPARATOR:
            namespace = [n.lower().capitalize() if i > 0 else n.lower() \
                                            for i, n in enumerate(namespace)]
            separator = ''

        return separator.join(namespace)

    @cached_property
    def _padding_info(self):
        """Return the padding information from the filename."""
        for block in self.filename.split('_')[:0:-1]:
            if PADDING_REGEXP.match(block):
                return block.split('-')
        return []

    @cached_property
    def padding(self):
        """Return the padding for this image based on the filename and
        the sprite settings file.

        * ``filename.png`` will have the default padding ``10px``.
        * ``filename_20.png`` -> ``20px`` all around the image.
        * ``filename_1-2-3.png`` -> ``1px 2px 3px 2px`` around the image.
        * ``filename_1-2-3-4.png`` -> ``1px 2px 3px 4px`` around the image.

        """
        padding = self._padding_info
        if len(padding) == 0 or \
           self.sprite.manager.config.ignore_filename_paddings:
            padding = self.sprite.config.padding
        return self._generate_padding(padding)

    @cached_property
    def horizontal_padding(self):
        """Return the horizontal padding for this image."""
        return self.padding[1] + self.padding[3]

    @cached_property
    def vertical_padding(self):
        """Return the vertical padding for this image."""
        return self.padding[0] + self.padding[2]

    def __lt__(self, img):
        """Use maxside, width, height or area as ordering algorithm.

        :param img: Another :class:`~Image`."""
        ordering = self.sprite.config.ordering
        ordering = ordering[1:] if ordering.startswith('-') else ordering

        if ordering not in ORDERINGS:
            raise InvalidImageOrderingError(ordering)

        if ordering == 'width':
            return self.absolute_width <= img.absolute_width
        elif ordering == 'height':
            return self.absolute_height <= img.absolute_height
        elif ordering == 'area':
            return self.absolute_width * self.absolute_height <= \
                   img.absolute_width * img.absolute_height
        else:
            return max(self.absolute_width, self.absolute_height) <= \
                   max(img.absolute_width, img.absolute_height)


class Sprite(object):

    def __init__(self, name, path, manager):
        """Sprite constructor.

        :param name: Sprite name.
        :param path: Sprite path
        :param manager: Sprite manager. :class:`~ProjectSpriteManager` or
                        :class:`SimpleSpriteManager`"""
        self.name = name
        self.manager = manager
        self.images = []
        self.path = path
        self._processed = False

        self.config = manager.config.extend(get_file_config(self.path))

        # Build the set of ratios this sprite needs.
        ratios = self.config.ratios.split(',')
        self.ratios = set([float(r.strip()) for r in ratios if r.strip()])

        # If the retina shortcut is in use add 2.0 as a required ratio.
        if self.config.retina:
            self.ratios.add(2.0)

        # Always add 1.0 as a required ratio
        self.ratios.add(1.0)

        # Create a sorted list of ratios
        self.ratios = sorted(self.ratios)

        # Locate images
        self.images = self._locate_images()

    def validate(self):
        """Validate this sprite cheking that all images will have different
        CCS class names.
        """
        class_names = [i.class_name for i in self.images]
        if len(set(class_names)) != len(self.images):
            dup = [i for i in self.images if class_names.count(i.class_name) > 1]
            raise MultipleImagesWithSameNameError(dup)

        for image in self.images:
            self.manager.log("\t %s => .%s" % (image.name, image.class_name))

        return True

    def process(self):
        """Process a sprite path searching for all the images and then
        allocate all of them in the most appropriate position.
        """
        if self._processed:
            return

        algorithm = ALGORITHMS.get(self.config.algorithm)

        if not algorithm:
            raise InvalidImageAlgorithmError(self.config.algorithm)

        self.algorithm = algorithm()
        self.images = sorted(self.images, reverse=self.config.ordering[0] != '-')
        self.algorithm.process(self)
        self._processed = True

    def _locate_images(self):
        """Return all valid images within a folder.

        All files with a extension not included i
        (png, jpg, jpeg and gif) or beginning with '.' will be ignored.

        If the folder doesn't contain any valid image it will raise
        :class:`~MultipleImagesWithSameNameError`

        The list of images will be ordered using the desired ordering
        algorithm. The default is 'maxside'.
        """
        extensions = '|'.join(VALID_IMAGE_EXTENSIONS)
        extension_re = re.compile('.+\.(%s)$' % extensions, re.IGNORECASE)
        files = sorted(os.listdir(self.path))

        images = []
        for root, dirs, files in os.walk(self.path, followlinks=self.config.follow_links):
            for f in sorted(files):
                if not f.startswith('.') and extension_re.match(f):
                    images.append(Image(f, path=os.path.join(root, f), sprite=self))
            if not self.config.recursive:
                break

        if not images:
            raise SourceImagesNotFoundError()

        return images

    @cached_property
    def canvas_size(self):
        """Return the width and height for this sprite canvas"""
        width = height = 0
        for image in self.images:
            x = image.x + image.absolute_width
            y = image.y + image.absolute_height
            if width < x:
                width = x
            if height < y:
                height = y
        return round_up(width), round_up(height)

    def save_image(self):
        """Create the image file for this sprite."""

        if self.config.no_img:
            return

        # Check if we need to create any sprite.
        ratios_to_process = []

        for ratio in self.ratios:
            sprite_image_path = self.image_path(ratio)
            try:
                assert not self.config.force
                existing_sprite = PImage.open(sprite_image_path)
                assert existing_sprite.info['Software'] == 'glue-%s' % __version__
                assert existing_sprite.info['Comment'] == self.hash
                already_created = True
            except Exception:
                already_created = False

            if not already_created:
                ratios_to_process.append(ratio)

        if not ratios_to_process:
            self.manager.log("Already exists '%s' image file..." % self.name)
            return

        self.manager.log("Creating '%s' image file..." % self.name)

        # Process the sprite if necessary.
        self.process()

        # Create the sprite canvas
        width, height = self.canvas_size
        canvas = PImage.new('RGBA', (width, height), (0, 0, 0, 0))

        # Paste the images inside the canvas
        margin = int(self.config.margin)
        for image in self.images:
            canvas.paste(image.image,
                (round_up(image.x + (image.padding[3] + margin) * self.max_ratio),
                 round_up(image.y + (image.padding[0] + margin) * self.max_ratio)))

        meta = PngImagePlugin.PngInfo()
        meta.add_text('Software', 'glue-%s' % __version__)
        meta.add_text('Comment', self.hash)

        # Customize how the png is going to be saved
        kwargs = dict(optimize=False, pnginfo=meta)

        if self.config.png8:
            # Get the alpha band
            alpha = canvas.split()[-1]
            canvas = canvas.convert('RGB'
                        ).convert('P',
                                  palette=PImage.ADAPTIVE,
                                  colors=255)

            # Set all pixel values below 128 to 255, and the rest to 0
            mask = PImage.eval(alpha, lambda a: 255 if a <= 128 else 0)

            # Paste the color of index 255 and use alpha as a mask
            canvas.paste(255, mask)
            kwargs.update({'transparency': 255})

        # Loop all over the ratios and save one image for each one
        for ratio in ratios_to_process:

            sprite_image_path = self.image_path(ratio)

            # If this canvas isn't the biggest one scale it using the ratio
            if self.max_ratio != ratio:
                reduced_canvas = canvas.resize(
                    (round_up((width / self.max_ratio) * ratio),
                     round_up((height / self.max_ratio) * ratio)),
                    PImage.ANTIALIAS)
            else:
                reduced_canvas = canvas

            save = lambda: reduced_canvas.save(sprite_image_path, **kwargs)
            save()

            # Optimize the image using optipng, if for some reason, it fails
            # rollback to the original one.
            if self.config.optipng:
                command = ["%s %s" % (self.config.optipngpath,
                                      sprite_image_path)]
                error = subprocess.call(command,
                                        shell=True,
                                        stdin=subprocess.PIPE,
                                        stdout=subprocess.PIPE)
                if error:
                    self.manager.log("Error: optipng has failed, reverting to "
                                     "the original file.")
                    save()

    def save_css(self):
        """Create the CSS or LESS file for this sprite."""

        if self.config.no_css:
            return

        format = 'less' if self.config.less else 'css'
        output_path = self.manager.output_path('css')
        filename = '%s.%s' % (self.filename, format)
        css_filename = os.path.join(output_path, filename)
        hash_line = '/* glue: %s hash: %s */\n' % (__version__, self.hash)

        # Check if the CSS file already exists and has the same hash
        try:
            assert not self.config.force
            with open(css_filename, 'r') as existing_css:
                first_line = existing_css.readline()
                assert first_line == hash_line
                self.manager.log("Already exists '%s' %s file..." % (self.name, format))
                return
        except Exception:
            pass

        self.manager.log("Creating '%s' %s file..." % (self.name, format))

        # Process the sprite if necessary.
        self.process()

<<<<<<< HEAD
        # Fix css urls on Windows
        css_filename = '/'.join(css_filename.split('\\'))
=======
>>>>>>> 70fa2a14
        css_file = open(css_filename, 'w')

        # Write the hash line to the file.
        css_file.write(hash_line)

        # get all the class names and join them
        class_names = ',\n'.join(['.%s' % i.class_name for i in self.images \
                                                  if ':' not in i.class_name])

        # add the global style for all the sprites for less bloat
        template = self.config.global_template.decode('unicode-escape')
        css_file.write(template % {'all_classes': class_names,
                                   'sprite_url': self.image_url()})

        # compile one template for each file
        margin = int(self.config.margin)

        for image in self.images:

            x = '%spx' % round_up((image.x * -1 - margin * self.max_ratio) / self.max_ratio)
            y = '%spx' % round_up((image.y * -1 - margin * self.max_ratio) / self.max_ratio)

            height = '%spx' % round_up((image.height / self.max_ratio) + image.vertical_padding)
            width = '%spx' % round_up((image.width / self.max_ratio) + image.horizontal_padding)

            template = self.config.each_template.decode('unicode-escape')
            css_file.write(template % {'class_name': '.%s' % image.class_name,
                                       'sprite_url': self.image_url(),
                                       'height': height,
                                       'width': width,
                                       'y': y,
                                       'x': x})

        # If we have some additional ratio, we need to add one media query
        # for each one.
        if len(self.ratios) > 1:
            canvas_size = zip(('width', 'height'),
                              map(lambda s: '%spx' % int(s / self.max_ratio),
                                  self.canvas_size))

            for ratio in self.ratios:
                if ratio != 1:
                    data = dict(ratio=ratio,
                                ratio_fraction=nearest_fration(ratio),
                                sprite_url=self.image_url(ratio),
                                all_classes=class_names,
                                **dict(canvas_size))
                    css_file.write(self.config.ratio_template % data)
        css_file.close()

    def save_html(self):
        """Create the HTML file for this sprite."""
        self.manager.log("Creating '%s' html file..." % self.name)

        output_path = self.manager.output_path('css')
        filename = '%s.html' % self.filename
        html_filename = os.path.join(output_path, filename)

        # CSS output format
        format = 'less' if self.config.less else 'css'

        html_file = open(html_filename, 'w')

        # get all the class names and join them
        class_names = [i.class_name for i in self.images \
                                                if ':' not in i.class_name]

        sprite_template = TEST_HTML_SPRITE_TEMPLATE.decode('unicode-escape')
        sprites_html = [sprite_template % {'class_name':c} for c in class_names]

        file_template = TEST_HTML_TEMPLATE.decode('unicode-escape')
        html_file.write(file_template % {'sprites': ''.join(sprites_html),
                                         'css_url': '%s.%s' % (self.filename, format),
                                         'version': __version__})
        html_file.close()

    @cached_property
    def filename(self):
        """Return the desired filename for files generated by this sprite."""
        if self.config.cachebuster_filename:
            return '%s_%s' % (self.name, self.hash[:6])
        return self.name

    def image_path(self, ratio=1):
        reference = self.__get_reference(ratio)
        """Return the output path for the image file.

        :param ratio: Ratio.
        """
        return os.path.join(self.manager.output_path('img'),
                            '%s%s.png' % (self.filename, reference))

    def __get_reference(self, ratio):
        """ Return the reference @Nx for this ratio.

        :param ratio: Ratio.
        """
        reference = '@%.1fx' % ratio if int(ratio) != ratio else '@%ix' % ratio
        if reference == '@1x':
            reference = ''
        return reference

    @cached_property
    def max_ratio(self):
        """ Return the maximum ratio """
        return max(self.ratios)

    def image_url(self, ratio=1):
        """Return the sprite image url.

        :param ratio: Ratio.
        """
        url = os.path.relpath(self.image_path(ratio),
                              self.manager.output_path('css'))

        # Fix css urls on Windows
        if os.name == 'nt':
            url = url.replace('\\', '/')

        if self.config.url:
            url = os.path.join(self.config.url, url)

        if self.config.cachebuster:
            url = "%s?%s" % (url, self.hash[:6])

        return url

    @cached_property
    def hash(self):
        """ Return a hash of this sprite. In order to detect any change on
        the source images  it use the data, order and path of each image.
        In the same way it use this sprite settings as part of the hash.
        """
        hash_list = []
        for image in sorted(self.images, key=lambda i: i.path):
            hash_list.append(image.path)
            hash_list.append(image._data)

        for key in DEFAULT_SETTINGS:

            # Ignore this settings as they don't change the result.
            if key in ['html', 'quiet', 'force']:
                continue

            hash_list.append(key)
            hash_list.append(str(getattr(self.config, key)))

        return hashlib.sha1(''.join(hash_list)).hexdigest()[:10]


class ConfigManager(object):
    """Manage all the available configuration.

    If no config is available, return the default one."""

    def __init__(self, *args, **kwargs):
        """ConfigManager constructor.

        :param *args: List of config dictionaries. The order of this list is
                      important because as soon as a config property
                      is available it will be returned.
        :param defaults: Dictionary with the default configuration.
        :param priority: Dictionary with the command line configuration. This
                         configuration will override any other from any source.
        """
        self.defaults = kwargs.get('defaults', {})
        self.priority = kwargs.get('priority', {})
        self.sources = list(args)
        self._cache = {}

    def extend(self, config):
        """Return a new :class:`~ConfigManager` instance with this new config
                         inside the sources list.

        :param config: Dictionary with the new config.
        """
        return self.__class__(config, priority=self.priority,
                              defaults=self.defaults, *self.sources)

    def __getattr__(self, name):
        """Return the first available configuration value for this key. This
        method always prioritizes the command line configuration. If this key
        is not available within any configuration dictionary, it returns the
        default value

        :param name: Configuration property name.
        """
        if name in self._cache:
            return self._cache[name]

        if '_%s' % name in dir(self):
            value = self.__getattribute__('_%s' % name)()
            self._cache[name] = value
            return value

        self._cache[name] = self.find(name)

        return self._cache[name]

    @cached_property
    def _sources(self):
        return [self.priority] + self.sources

    def find(self, name):
        for source in self._sources:
            value = source.get(name)
            if value is not None:
                return value
        return self.defaults.get(name)

    def _margin(self):
        """Make retina sprites have at least 2px of margin to avoid noise
        issues while resizing the sprite from 2x to 1x. If the --margin option
        is present this setting will be ignored."""
        if (self.find('retina') or self.find('ratios')) and int(self.find('margin')) < 2:
            return 2
        return int(self.find('margin'))


class BaseManager(object):

    def __init__(self, path, config, output=None):
        """BaseManager constructor.

        :param path: Sprite path.
        :param config: :class:`~ConfigManager` instance with all the
                       configuration for this sprite.
        :param output: output dir.
        """
        self.path = path
        self.config = config
        self.output = output
        self.sprites = []

    def process_sprite(self, path, name):
        """Create a new Sprite using this path and name and append it to the
        sprites list.

        :param path: Sprite path.
        :param name: Sprite name.
        """
        sprite = Sprite(name=name, path=path, manager=self)
        self.sprites.append(sprite)

    def validate(self):
        """Validate CSS class names collision between sprites"""

        class_names = reduce(lambda x, y: x + y, [[i.class_name for i in sprite.images] for sprite in self.sprites])

        if len(class_names) != len(set(class_names)):
            dup = [[i for i in sprite.images if class_names.count(i.class_name) > 1] for sprite in self.sprites]
            dup = reduce(lambda x, y: x + y, dup)
            raise MultipleImagesWithSameNameError(dup)

        return True

    def save(self):
        """Save all the sprites inside this manager."""

        # Validate sprites individualy
        for sprite in self.sprites:
            self.log("Processing '%s':" % sprite.name)
            sprite.validate()

        # Validate collisions between sprites
        self.validate()

        for sprite in self.sprites:
            sprite.save_image()
            sprite.save_css()
            if sprite.manager.config.html:
                sprite.save_html()

    def output_path(self, format):
        """Return the path where all the generated files will be saved.

        :param format: File format.
        """
        if format == 'css' and self.config.css_dir:
            sprite_output_path = self.config.css_dir
        elif format == 'img' and self.config.img_dir:
            sprite_output_path = self.config.img_dir
        else:
            sprite_output_path = self.output
        if not os.path.exists(sprite_output_path):
            os.makedirs(sprite_output_path)
        return sprite_output_path

    def log(self, message):
        """Print the message if necessary.

        :param message: Message to log.
        """
        if not self.config.quiet:
            print(message)

    def process(self):
        raise NotImplementedError()


class ProjectSpriteManager(BaseManager):

    def process(self):
        """Process a path searching for folders that contain images.
        Every folder will be a new sprite with all the images inside.

        The filename of the image can also contain information about the
        padding needed around the image.

        * ``filename.png`` will have the default padding (10px).
        * ``filename_20.png`` will have 20px all around the image.
        * ``filename_1-2-3.png`` will have 1px 2px 3px 2px around the image.
        * ``filename_1-2-3-4.png`` will have 1px 2px 3px 4px around the image.

        The generated CSS file will have a CSS class for every image found
        inside the sprites folder. These CSS class names will have the
        following format:

        ``.[namespace]-[sprite_name]-[image_name]{ ... }``

        The image_name will only contain alphanumeric characters,
        ``-`` and ``_``. The default namespace is ``sprite``, but it could be
        overridden using the ``--namespace`` optional argument.


        * ``animals/cat.png`` CSS class will be ``.sprite-animals-cat``
        * ``animals/cow_20.png`` CSS class will be ``.sprite-animals-cow``

        If two images have the same name,
        :class:`~MultipleImagesWithSameNameError` will be raised.

        This is not the default manager. It is only used if you use
        the ``--project`` argument.
        """

        for sprite_name in sorted(os.listdir(self.path)):

            # Only process folders
            path = os.path.join(self.path, sprite_name)

            # Ignore folders starting with '.'
            if sprite_name.startswith('.'):
                continue

            # Ignore symlinks if necessary.
            if self.config.follow_links or not os.path.islink(path):
                self.process_sprite(path=path, name=sprite_name)

        if not self.sprites:
            raise NoSpritesFoldersFoundError()

        self.save()


class SimpleSpriteManager(BaseManager):

    def process(self):
        """Process a single folder and create one sprite. It works the
        same way as :class:`~ProjectSpriteManager`, but only for one folder.

        This is the default manager.
        """
        self.process_sprite(path=self.path, name=os.path.basename(self.path))
        self.save()


class WatchManager(object):
    """ Watch a path for changes. """

    def __init__(self, path, action):
        """
        :param path: Path to watch.
        :param action: Action to run when a change happens.
        """
        self.action = action
        self.path = path
        self.last_hash = None

    def run(self):
        """ Start watching the path for changes """
        signal.signal(signal.SIGINT, self.signal_handler)

        while True:
            try:
                current_hash = self.generate_hash()
                if self.last_hash != current_hash:
                    self.action()
                self.last_hash = current_hash
            except Exception:
                pass
            finally:
                time.sleep(0.2)

    def signal_handler(self, signal, frame):
        """ Gracefully close the app if Ctrl+C is pressed."""
        print 'You pressed Ctrl+C!'
        sys.exit(0)

    def generate_hash(self):
        """ Return a hash of files and modification times to determine if a
        change has occourred."""

        hash_list = []
        for root, dirs, files in os.walk(self.path):
            for f in sorted([f for f in files if not f.startswith('.')]):
                hash_list.append(os.path.join(root, f))
                hash_list.append(str(os.path.getmtime(os.path.join(root, f))))
        hash_list = ''.join(hash_list)
        return hashlib.sha1(hash_list).hexdigest()


def get_file_config(path, section='sprite'):
    """Return, as a dictionary, all the available configuration inside the
    sprite configuration file on this path.

    :param path: Path where the configuration file is.
    :param section: The configuration file section that needs to be read.
    """
    def clean(value):
        return {'true': True, 'false': False}.get(value.lower(), value)

    config = ConfigParser.RawConfigParser()
    config.read(os.path.join(path, CONFIG_FILENAME))
    try:
        keys = config.options(section)
    except ConfigParser.NoSectionError:
        return {}
    return dict([[k, clean(config.get(section, k))] for k in keys])


def command_exists(command):
    """Check if a command exists by running it.

    :param command: command name.
    """
    try:
        subprocess.check_call([command], shell=True, stdin=subprocess.PIPE,
                              stderr=subprocess.PIPE, stdout=subprocess.PIPE)
    except subprocess.CalledProcessError:
        return False
    return True


#########################################################################
# PIL currently doesn't support full alpha for PNG8 so it's necessary to
# monkey patch PIL to support them.
# http://mail.python.org/pipermail/image-sig/2010-October/006533.html
#########################################################################
from PIL import ImageFile, PngImagePlugin


def patched_chunk_tRNS(self, pos, len):
    i16 = PngImagePlugin.i16
    s = ImageFile._safe_read(self.fp, len)
    if self.im_mode == "P":
        self.im_info["transparency"] = map(ord, s)
    elif self.im_mode == "L":
        self.im_info["transparency"] = i16(s)
    elif self.im_mode == "RGB":
        self.im_info["transparency"] = i16(s), i16(s[2:]), i16(s[4:])
    return s
PngImagePlugin.PngStream.chunk_tRNS = patched_chunk_tRNS


def patched_load(self):
    if self.im and self.palette and self.palette.dirty:
        apply(self.im.putpalette, self.palette.getdata())
        self.palette.dirty = 0
        self.palette.rawmode = None
        try:
            trans = self.info["transparency"]
        except KeyError:
            self.palette.mode = "RGB"
        else:
            try:
                for i, a in enumerate(trans):
                    self.im.putpalettealpha(i, a)
            except TypeError:
                self.im.putpalettealpha(trans, 0)
            self.palette.mode = "RGBA"
    if self.im:
        return self.im.pixel_access(self.readonly)
PImage.Image.load = patched_load
#########################################################################


def main():
    parser = OptionParser(usage=("usage: %prog [options] source_dir [<output> "
                                 "| --css=<dir> --img=<dir>]"))
    parser.add_option("--project", action="store_true", dest="project",
            help="generate sprites for multiple folders")
    parser.add_option("-r", "--recursive", dest="recursive", action='store_true',
            help=("Read directories recursively and add all the "
                  "images to the same sprite."))
    parser.add_option("--follow-links", dest="follow_links", action='store_true',
            help="Follow symbolic links.")
    parser.add_option("-c", "--crop", dest="crop", action='store_true',
            help="crop images removing unnecessary transparent margins")
    parser.add_option("-l", "--less", dest="less", action='store_true',
            help="generate output stylesheets as .less instead of .css")
    parser.add_option("-u", "--url", dest="url",
            help="prepend this url to the sprites filename")
    parser.add_option("-q", "--quiet", dest="quiet", action='store_true',
            help="suppress all normal output")
    parser.add_option("-p", "--padding", dest="padding",
            help="force this padding in all images")
    parser.add_option("--ratios", dest="ratios",
            help="Create sprites based on these ratios")
    parser.add_option("--retina", dest="retina", action='store_true',
            help="Shortcut for --ratios=2,1")
    parser.add_option("-f", "--force", dest="force", action='store_true',
            help=("force glue to create every sprite and CSS file even if "
                  "they already exists in the output directory."))
    parser.add_option("-w", "--watch", dest="watch", default=False,
            action='store_true',
            help=("Watch the source folder for changes and rebuild "
                  "when new files appear, disappear or change."))
    parser.add_option("-v", "--version", action="store_true", dest="version",
            help="show program's version number and exit")

    group = OptionGroup(parser, "Output Options")
    group.add_option("--css", dest="css_dir", default='', metavar='DIR',
            help="output directory for css files")
    group.add_option("--img", dest="img_dir", default='', metavar='DIR',
            help="output directory for img files")
    group.add_option("--html", dest="html", action="store_true",
            help="generate test html file using the sprite image and CSS.")
    group.add_option("--no-css", dest="no_css", action="store_true",
            help="don't genereate CSS files.")
    group.add_option("--no-img", dest="no_img", action="store_true",
            help="don't genereate IMG files.")

    parser.add_option_group(group)

    group = OptionGroup(parser, "Advanced Options")
    group.add_option("-a", "--algorithm", dest="algorithm", metavar='NAME',
            help=("allocation algorithm: square, vertical, horizontal "
                  "(default: square)"), )
    group.add_option("--ordering", dest="ordering", metavar='NAME',
            help=("ordering criteria: maxside, width, height or "
                  "area (default: maxside)"), )
    group.add_option("--margin", dest="margin", type=int,
            help="force this margin in all images")
    group.add_option("--namespace", dest="namespace",
            help="namespace for all css classes (default: sprite)")
    group.add_option("--sprite-namespace", dest="sprite_namespace",
            help="namespace for all sprites (default: sprite name)")
    group.add_option("--png8", action="store_true", dest="png8",
            help="the output image format will be png8 instead of png32")
    group.add_option("--ignore-filename-paddings", action='store_true',
            dest="ignore_filename_paddings", help="ignore filename paddings")
    group.add_option("--debug", dest="debug", action='store_true',
            help="don't catch unexpected errors and let glue fail hardly")
    parser.add_option_group(group)

    group = OptionGroup(parser, "Output CSS Template Options")
    group.add_option("--separator", dest="separator", metavar='SEPARATOR',
            help=("Customize the separator used to join CSS class "
                  "names. If you want to use camelCase use "
                  "'camelcase' as separator."))
    group.add_option("--global-template", dest="global_template",
            metavar='TEMPLATE',
            help=("Customize the global section of the output CSS."
                  "This section will be added only once for each "
                  "sprite."))
    group.add_option("--each-template", dest="each_template",
            metavar='TEMPLATE',
            help=("Customize each image output CSS."
                  "This section will be added once for each "
                  "image inside the sprite."))
    group.add_option("--ratio-template", dest="ratio_template",
            metavar='TEMPLATE',
            help=("Customize ratios CSS media queries template."
                  "This section will be added once for each "
                  "ratio different than 1."))
    parser.add_option_group(group)

    group = OptionGroup(parser, "Optipng Options",
                "You need to install optipng before using these options")
    group.add_option("--optipng", dest="optipng", action='store_true',
            help="postprocess images using optipng")
    group.add_option("--optipngpath", dest="optipngpath",
            help="path to optipng (default: optipng)", metavar='PATH')
    parser.add_option_group(group)

    group = OptionGroup(parser, "Browser Cache Invalidation Options")
    group.add_option("--cachebuster", dest="cachebuster", action='store_true',
            help=("use the sprite's sha1 first 6 characters as a "
                  "queryarg everytime that file is referred from the css"))
    group.add_option("--cachebuster-filename", dest="cachebuster_filename",
            action='store_true',
            help=("append the sprite's sha first 6 characters "
                  "to the otput filename"))
    parser.add_option_group(group)

    (options, args) = parser.parse_args()

    if options.version:
        sys.stdout.write("%s\n" % __version__)
        sys.exit(0)

    if options.cachebuster and options.cachebuster_filename:
        parser.error("You can't use --cachebuster and "
                     "--cachebuster-filename at the same time.")

    if not len(args):
        parser.error("You must provide the folder containing the sprites.")

    if len(args) == 1 and not (options.css_dir and options.img_dir):
        parser.error(("You must choose the output folder using either the "
                      "output argument or both --img and --css."))

    if len(args) == 2 and (options.css_dir or options.img_dir):
        parser.error(("You must choose between using an unique output dir, or "
                      "using --css and --img."))

    source = os.path.abspath(args[0])
    output = os.path.abspath(args[1]) if len(args) == 2 else None

    if not os.path.isdir(source):
        parser.error("Directory not found: '%s'" % source)

    if options.project:
        manager_cls = ProjectSpriteManager
    else:
        manager_cls = SimpleSpriteManager

    # Get configuration from file
    config = get_file_config(source)

    # Convert options to dict
    options = options.__dict__

    config = ConfigManager(config, priority=options, defaults=DEFAULT_SETTINGS)

    manager = manager_cls(path=source, output=output, config=config)

    if config.optipng and not command_exists(config.optipngpath):
        parser.error("'optipng' seems to be unavailable. You need to "
                     "install it before using --optipng, or "
                     "provide a path using --optipngpath.")

    if manager.config.watch:
        WatchManager(path=source, action=manager.process).run()
        sys.exit(0)

    try:
        manager.process()
    except MultipleImagesWithSameNameError, e:
        sys.stderr.write("Error: Some images will have the same class name:\n")
        for image in e.args[0]:
            rel_path = os.path.relpath(image.path)
            sys.stderr.write('\t%s => .%s\n' % (rel_path, image.class_name))
        sys.exit(e.error_code)
    except SourceImagesNotFoundError, e:
        sys.stderr.write("Error: No images found.\n")
        sys.exit(e.error_code)
    except NoSpritesFoldersFoundError, e:
        sys.stderr.write("Error: No sprites folders found.\n")
        sys.exit(e.error_code)
    except InvalidImageOrderingError, e:
        sys.stderr.write("Error: Invalid image ordering %s.\n" % e.args[0])
        sys.exit(e.error_code)
    except InvalidImageAlgorithmError, e:
        sys.stderr.write("Error: Invalid image algorithm %s.\n" % e.args[0])
        sys.exit(e.error_code)
    except PILUnavailableError, e:
        sys.stderr.write(("Error: PIL %s decoder is unavailable"
                          "Please read the documentation and "
                          "install it before spriting this kind of "
                          "images.\n") % e.args[0])
        sys.exit(e.error_code)
    except Exception:
        if config.debug:
            import platform
            sys.stderr.write("Glue version: %s\n" % __version__)
            sys.stderr.write("PIL version: %s\n" % PImage.VERSION)
            sys.stderr.write("Platform: %s\n" % platform.platform())
            sys.stderr.write("Config: %s\n" % config.sources)
            sys.stderr.write("Args: %s\n" % sys.argv)
            sys.stderr.write("\n")

        sys.stderr.write("Error: Unknown Error.\n")
        sys.exit(1)

if __name__ == "__main__":
    main()<|MERGE_RESOLUTION|>--- conflicted
+++ resolved
@@ -843,11 +843,6 @@
         # Process the sprite if necessary.
         self.process()
 
-<<<<<<< HEAD
-        # Fix css urls on Windows
-        css_filename = '/'.join(css_filename.split('\\'))
-=======
->>>>>>> 70fa2a14
         css_file = open(css_filename, 'w')
 
         # Write the hash line to the file.
