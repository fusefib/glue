--- conflicted
+++ resolved
@@ -2,11 +2,7 @@
 
 setup(
     name='glue',
-<<<<<<< HEAD
     version='0.9',
-=======
-    version='0.4.1',
->>>>>>> a4530970
     url='http://github.com/jorgebastida/glue',
     license='BSD',
     author='Jorge Bastida',
@@ -21,13 +17,9 @@
     packages = find_packages(),
     platforms='any',
     install_requires=[
-<<<<<<< HEAD
-        'Pillow>=2.2,<2.3',
+        'Pillow>=2.2.2,<2.3',
         'Jinja2>=2.7,<2.8',
         'argparse>=1.2'
-=======
-        'Pillow>=2.2.2'
->>>>>>> a4530970
     ],
     tests_require=[
         'cssutils>=0.9,<1.0',
